[package]
name = "presenterm"
authors = ["Matias Fontanini"]
description = "A terminal slideshow presentation tool"
repository = "https://github.com/mfontanini/presenterm"
license = "BSD-2-Clause"
version = "0.15.1"
edition = "2021"

[dependencies]
anyhow = "1"
base64 = "0.22"
bincode = "1.3"
clap = { version = "4.4", features = ["derive", "string", "env"] }
comrak = { version = "0.47.0", default-features = false }
crossterm = { version = "0.29", default-features = false, features = ["events", "windows"] }
directories = "6.0"
hex = "0.4"
fastrand = "2.3"
flate2 = "1.0"
image = { version = "0.25", features = ["gif", "jpeg", "png"], default-features = false }
sixel-rs = { version = "0.4.1", optional = true }
merge-struct = "0.1.0"
itertools = "0.14"
once_cell = "1.19"
portable-pty = "0.9"
schemars = { version = "0.8", optional = true }
serde = { version = "1.0", features = ["derive"] }
serde_yaml = "0.9"
serde_json = "1.0"
syntect = { version = "5.2", features = ["parsing", "default-themes", "regex-onig", "plist-load"], default-features = false }
socket2 = "0.6"
strum = { version = "0.27", features = ["derive"] }
tempfile = { version = "3.10", default-features =  false }
tl = "0.7"
thiserror = "2"
unicode-width = "0.2"
os_pipe = "1.1.5"
libc = "0.2"
vte = "0.15"
<<<<<<< HEAD
termbg = "0.6.2"
=======
vt100 = "0.16"
>>>>>>> 67bc4fb8

[dev-dependencies]
rstest = { version = "0.26", default-features = false }

[features]
default = []
sixel = ["sixel-rs"]
json-schema = ["dep:schemars"]

[profile.dev]
opt-level = 0
debug = true
panic = "abort"

[profile.test]
opt-level = 0
debug = true

[profile.release]
opt-level = 3
debug = false
panic = "unwind"
lto = true
codegen-units = 1

[profile.bench]
opt-level = 3
debug = false<|MERGE_RESOLUTION|>--- conflicted
+++ resolved
@@ -38,11 +38,8 @@
 os_pipe = "1.1.5"
 libc = "0.2"
 vte = "0.15"
-<<<<<<< HEAD
 termbg = "0.6.2"
-=======
 vt100 = "0.16"
->>>>>>> 67bc4fb8
 
 [dev-dependencies]
 rstest = { version = "0.26", default-features = false }
